--- conflicted
+++ resolved
@@ -32,10 +32,7 @@
     "requirejs": "^2.1.18",
     "run-sequence": "^1.1.1",
     "socket.io": "^1.3.6",
-<<<<<<< HEAD
-=======
     "through2": "^2.0.0",
->>>>>>> b4a6ea76
     "tsd": "^0.6.0",
     "typescript": "alexeagle/TypeScript#error_is_class"
   },
